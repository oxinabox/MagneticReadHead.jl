--- conflicted
+++ resolved
@@ -17,7 +17,7 @@
 function breadcrumbs(meth, statement_ind)
    printstyled("\nBreakpoint Hit: "; color=:blue)
    printstyled(string(meth); color=:light_blue)
-<<<<<<< HEAD
+   #TODO: Translate the statement_ind into a line number
    breadcrumbs(string(meth.file), meth.line)
    println()
 end
@@ -54,20 +54,9 @@
 # this function exists only for mocking so we can test it.
 breakpoint_hit(f, args) = nothing
 
-###########
-function iron_repl(f, args, eval_module)
+function iron_repl(metadata::HandEvalMeta, meth, statement_ind)
     @mock breakpoint_hit(f, args)
-    breadcrumbs(f, args)
-    
-    name2arg = argnames(f, args)
-=======
-   printstyled("  ($statement_ind)"; color=:blue)
-   println()
-end
-
-function iron_repl(metadata::HandEvalMeta, meth, statement_ind)
-    @mock breadcrumbs(meth, statement_ind)
->>>>>>> 220a1660
+    breadcrumbs(meth, statement_ind)
     
     printstyled("Vars: "; color=:light_yellow)
     println(join(keys(metadata.variables), ", "))
@@ -75,7 +64,6 @@
     
     run_repl(metadata.variables, metadata.eval_module)
 end
-##############################
 
 
 """
