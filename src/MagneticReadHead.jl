--- conflicted
+++ resolved
@@ -6,14 +6,11 @@
 using Mocking
 using OrderedCollections
 
-<<<<<<< HEAD
 using CodeTracking
 # We don't use Revise, but if it isn't loaded CodeTracking has issues
 using Revise: Revise
-=======
+
 export @iron_debug
-# More exports are in breakpoints.jl
->>>>>>> 220a1660
 
 include("utils.jl")
 include("method_utils.jl")
@@ -24,12 +21,8 @@
 
 include("inner_repl.jl")
 include("break_action.jl")
-<<<<<<< HEAD
 include("locate.jl")
-=======
-
 include("breakpoints.jl")
->>>>>>> 220a1660
 
 struct UserAbortedException <: Exception end
 
