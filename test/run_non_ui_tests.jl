using MagneticReadHead
using Test

test_files = [
    "test_inner_repl.jl",
    "test_utils.jl",
<<<<<<< HEAD
    "test_behavour.jl",
    "test_breadcrumbs.jl",
    "test_breakpoints.jl",
    "test_locate.jl",
=======
    "test_method_utils.jl",
    "test_breakpoint_rules.jl",
    "test_behavour.jl",
    "test_variable_capture.jl",
>>>>>>> 220a1660
]

@testset "MagneticReadHead" begin
    @testset "$file" for file in test_files
        include(file)
    end
end
<|MERGE_RESOLUTION|>--- conflicted
+++ resolved
@@ -2,19 +2,14 @@
 using Test
 
 test_files = [
-    "test_inner_repl.jl",
-    "test_utils.jl",
-<<<<<<< HEAD
     "test_behavour.jl",
     "test_breadcrumbs.jl",
-    "test_breakpoints.jl",
+    "test_breakpoint_rules.jl",
+    "test_inner_repl.jl",
     "test_locate.jl",
-=======
     "test_method_utils.jl",
-    "test_breakpoint_rules.jl",
-    "test_behavour.jl",
+    "test_utils.jl",
     "test_variable_capture.jl",
->>>>>>> 220a1660
 ]
 
 @testset "MagneticReadHead" begin
